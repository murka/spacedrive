import { Button } from '@sd/ui';
import React, { Suspense } from 'react';
import { createRoot } from 'react-dom/client';
import { BrowserRouter as Router, useRoutes } from 'react-router-dom';
import routes from '~react-pages';

import '@sd/ui/style';

import { Footer } from './components/Footer';
import NavBar from './components/NavBar';
import './style.scss';

function App() {
	return (
		<Suspense fallback={<p>Loading...</p>}>
			<div className="dark:bg-black dark:text-white ">
				<Button
					href="#content"
<<<<<<< HEAD
					className="fixed left-0 z-50 mt-3 ml-8 duration-200 -translate-y-16 cursor-pointer focus:translate-y-0"
=======
					className="cursor-pointer duration-200 -translate-y-16 focus:translate-y-0 fixed ml-8 mt-3 left-0 z-50"
>>>>>>> f5e0666d
					variant="gray"
				>
					Skip to content
				</Button>

				<NavBar />
				<div className="container z-10 flex flex-col items-center px-4 mx-auto overflow-x-hidden sm:overflow-x-visible ">
					{useRoutes(routes)}
					<Footer />
				</div>
			</div>
		</Suspense>
	);
}

const root = createRoot(document.getElementById('root')!);

root.render(
	<React.StrictMode>
		<Router>
			<App />
		</Router>
	</React.StrictMode>
);<|MERGE_RESOLUTION|>--- conflicted
+++ resolved
@@ -16,11 +16,7 @@
 			<div className="dark:bg-black dark:text-white ">
 				<Button
 					href="#content"
-<<<<<<< HEAD
 					className="fixed left-0 z-50 mt-3 ml-8 duration-200 -translate-y-16 cursor-pointer focus:translate-y-0"
-=======
-					className="cursor-pointer duration-200 -translate-y-16 focus:translate-y-0 fixed ml-8 mt-3 left-0 z-50"
->>>>>>> f5e0666d
 					variant="gray"
 				>
 					Skip to content
