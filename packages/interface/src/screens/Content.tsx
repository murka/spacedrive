import { LockClosedIcon } from '@heroicons/react/solid';
import { Input } from '@sd/ui';
import React from 'react';

export const ContentScreen: React.FC<{}> = (props) => {
	const [address, setAddress] = React.useState('');
	return (
<<<<<<< HEAD
		<div className="flex flex-col w-full h-screen custom-scroll page-scroll">
			<div data-tauri-drag-region className="flex flex-shrink-0 w-full h-5" />
			<div className="flex flex-col p-5 space-y-5 pb-7">
				<p className="px-5 py-3 mb-3 text-sm text-gray-400 rounded-md bg-gray-50 dark:text-gray-400 dark:bg-gray-600">
					<b>Note: </b>This is a pre-alpha build of Spacedrive, many features are yet to be
					functional.
				</p>
			</div>
=======
		<div className="flex flex-col w-full h-screen p-5 custom-scroll page-scroll">
			{/* <div className="relative flex flex-col space-y-5 pb-7">
				<LockClosedIcon className="absolute w-4 h-4 ml-3 text-gray-250 top-[30px]" />
				<Input
					className="pl-9"
					placeholder="0f2z49zA"
					value={address}
					onChange={(e) => setAddress(e.target.value)}
				/>
			</div> */}
>>>>>>> 02644ecb
		</div>
	);
};<|MERGE_RESOLUTION|>--- conflicted
+++ resolved
@@ -5,16 +5,6 @@
 export const ContentScreen: React.FC<{}> = (props) => {
 	const [address, setAddress] = React.useState('');
 	return (
-<<<<<<< HEAD
-		<div className="flex flex-col w-full h-screen custom-scroll page-scroll">
-			<div data-tauri-drag-region className="flex flex-shrink-0 w-full h-5" />
-			<div className="flex flex-col p-5 space-y-5 pb-7">
-				<p className="px-5 py-3 mb-3 text-sm text-gray-400 rounded-md bg-gray-50 dark:text-gray-400 dark:bg-gray-600">
-					<b>Note: </b>This is a pre-alpha build of Spacedrive, many features are yet to be
-					functional.
-				</p>
-			</div>
-=======
 		<div className="flex flex-col w-full h-screen p-5 custom-scroll page-scroll">
 			{/* <div className="relative flex flex-col space-y-5 pb-7">
 				<LockClosedIcon className="absolute w-4 h-4 ml-3 text-gray-250 top-[30px]" />
@@ -25,7 +15,6 @@
 					onChange={(e) => setAddress(e.target.value)}
 				/>
 			</div> */}
->>>>>>> 02644ecb
 		</div>
 	);
 };